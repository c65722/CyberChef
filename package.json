{
  "name": "cyberchef",
  "version": "8.10.1",
  "description": "The Cyber Swiss Army Knife for encryption, encoding, compression and data analysis.",
  "author": "n1474335 <n1474335@gmail.com>",
  "homepage": "https://gchq.github.io/CyberChef",
  "copyright": "Crown copyright 2016",
  "license": "Apache-2.0",
  "keywords": [
    "cipher",
    "cypher",
    "encode",
    "decode",
    "encrypt",
    "decrypt",
    "base64",
    "xor",
    "charset",
    "hex",
    "encoding",
    "format",
    "cybersecurity",
    "data manipulation",
    "data analysis"
  ],
  "repository": {
    "type": "git",
    "url": "https://github.com/gchq/CyberChef/"
  },
  "main": "build/node/CyberChef.js",
  "module": "src/node/index.mjs",
  "bugs": "https://github.com/gchq/CyberChef/issues",
  "devDependencies": {
    "@babel/core": "^7.1.5",
    "@babel/preset-env": "^7.1.5",
    "autoprefixer": "^9.3.1",
    "babel-loader": "^8.0.4",
    "bootstrap": "^4.1.3",
    "colors": "^1.3.2",
    "css-loader": "^1.0.1",
    "eslint": "^5.8.0",
    "exports-loader": "^0.7.0",
    "extract-text-webpack-plugin": "^4.0.0-alpha0",
    "file-loader": "^2.0.0",
    "grunt": "^1.0.3",
    "grunt-accessibility": "~6.0.0",
    "grunt-chmod": "~1.1.1",
    "grunt-concurrent": "^2.3.1",
    "grunt-contrib-clean": "~2.0.0",
    "grunt-contrib-copy": "~1.0.0",
    "grunt-contrib-watch": "^1.1.0",
    "grunt-eslint": "^21.0.0",
    "grunt-exec": "~3.0.0",
    "grunt-jsdoc": "^2.3.0",
    "grunt-webpack": "^3.1.3",
    "html-webpack-plugin": "^3.2.0",
    "imports-loader": "^0.8.0",
    "ink-docstrap": "^1.3.2",
    "jsdoc-babel": "^0.5.0",
    "node-sass": "^4.10.0",
    "postcss-css-variables": "^0.11.0",
    "postcss-import": "^12.0.1",
    "postcss-loader": "^3.0.0",
    "prompt": "^1.0.0",
    "sass-loader": "^7.1.0",
    "sitemap": "^2.1.0",
    "style-loader": "^0.23.1",
    "uglifyjs-webpack-plugin": "^2.0.1",
    "url-loader": "^1.1.2",
    "web-resource-inliner": "^4.2.1",
    "webpack": "^4.25.1",
    "webpack-dev-server": "^3.1.10",
    "webpack-node-externals": "^1.7.2",
    "worker-loader": "^2.0.0"
  },
  "dependencies": {
    "arrive": "^2.4.1",
    "babel-plugin-transform-builtin-extend": "1.1.2",
    "babel-polyfill": "^6.26.0",
    "bcryptjs": "^2.4.3",
    "bignumber.js": "^8.0.1",
    "bootstrap-colorpicker": "^2.5.3",
    "bootstrap-material-design": "^4.1.1",
    "bson": "^3.0.2",
    "chi-squared": "^1.1.0",
    "crypto-api": "^0.8.3",
    "crypto-js": "^3.1.9-1",
    "ctph.js": "0.0.5",
    "diff": "^3.5.0",
    "es6-promisify": "^6.0.1",
    "escodegen": "^1.11.0",
    "esmangle": "^1.0.1",
    "esprima": "^4.0.1",
    "exif-parser": "^0.1.12",
    "file-saver": "^2.0.0-rc.4",
    "highlight.js": "^9.13.1",
    "jquery": "^3.3.1",
    "js-crc": "^0.2.0",
    "js-sha3": "^0.8.0",
    "jsbn": "^1.1.0",
    "jsesc": "^2.5.1",
    "jsonpath": "^1.0.0",
    "jsonwebtoken": "^8.3.0",
    "jsrsasign": "8.0.12",
    "kbpgp": "^2.0.82",
    "lodash": "^4.17.11",
    "loglevel": "^1.6.1",
    "loglevel-message-prefix": "^3.0.0",
    "moment": "^2.22.2",
    "moment-timezone": "^0.5.23",
    "ngeohash": "^0.6.0",
    "node-forge": "^0.7.6",
    "node-md6": "^0.1.0",
    "notepack.io": "^2.1.3",
    "nwmatcher": "^1.4.4",
    "otp": "^0.1.3",
    "popper.js": "^1.14.4",
    "scryptsy": "^2.0.0",
    "snackbarjs": "^1.1.0",
    "sortablejs": "^1.7.0",
    "split.js": "^1.5.9",
    "ssdeep.js": "0.0.2",
    "ua-parser-js": "^0.7.19",
    "utf8": "^3.0.0",
    "vkbeautify": "^0.99.3",
    "xmldom": "^0.1.27",
    "xpath": "0.0.27",
    "xregexp": "^4.2.0",
    "zlibjs": "^0.3.1"
  },
  "scripts": {
    "start": "grunt dev",
    "build": "grunt prod",
    "test": "grunt test",
    "docs": "grunt docs",
    "lint": "grunt lint",
<<<<<<< HEAD
    "repl": "node --experimental-modules --no-warnings src/node/repl-index.mjs",
    "newop": "node --experimental-modules src/core/config/scripts/newOperation.mjs",
    "postinstall": "[ -f node_modules/crypto-api/src/crypto-api.mjs ] || npx j2m node_modules/crypto-api/src/crypto-api.js"
=======
    "newop": "node --experimental-modules src/core/config/scripts/newOperation.mjs"
>>>>>>> 3c4893d7
  }
}<|MERGE_RESOLUTION|>--- conflicted
+++ resolved
@@ -134,12 +134,8 @@
     "test": "grunt test",
     "docs": "grunt docs",
     "lint": "grunt lint",
-<<<<<<< HEAD
     "repl": "node --experimental-modules --no-warnings src/node/repl-index.mjs",
     "newop": "node --experimental-modules src/core/config/scripts/newOperation.mjs",
     "postinstall": "[ -f node_modules/crypto-api/src/crypto-api.mjs ] || npx j2m node_modules/crypto-api/src/crypto-api.js"
-=======
-    "newop": "node --experimental-modules src/core/config/scripts/newOperation.mjs"
->>>>>>> 3c4893d7
   }
 }