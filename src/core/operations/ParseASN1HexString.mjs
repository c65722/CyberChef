/**
 * @author n1474335 [n1474335@gmail.com]
 * @copyright Crown Copyright 2016
 * @license Apache-2.0
 */

import r from "jsrsasign";
import Operation from "../Operation.mjs";

/**
 * Parse ASN.1 hex string operation
 */
class ParseASN1HexString extends Operation {

    /**
     * ParseASN1HexString constructor
     */
    constructor() {
        super();

        this.name = "Parse ASN.1 hex string";
        this.module = "PublicKey";
        this.description = "Abstract Syntax Notation One (ASN.1) is a standard and notation that describes rules and structures for representing, encoding, transmitting, and decoding data in telecommunications and computer networking.<br><br>This operation parses arbitrary ASN.1 data and presents the resulting tree.";
        this.infoURL = "https://wikipedia.org/wiki/Abstract_Syntax_Notation_One";
        this.inputType = "string";
        this.outputType = "string";
        this.args = [
            {
                "name": "Starting index",
                "type": "number",
                "value": 0
            },
            {
                "name": "Truncate octet strings longer than",
                "type": "number",
                "value": 32
            }
        ];
    }

    /**
     * @param {string} input
     * @param {Object[]} args
     * @returns {string}
     */
    run(input, args) {
        const [index, truncateLen] = args;
<<<<<<< HEAD
        return r.ASN1HEX.dump(input.replace(/\s/g, "").toLowerCase(), {
            "ommitLongOctet": truncateLen
=======
        return r.ASN1HEX.dump(input.replace(/\s/g, ""), {
            "ommit_long_octet": truncateLen
>>>>>>> d5ffbbb1
        }, index);
    }

}

export default ParseASN1HexString;<|MERGE_RESOLUTION|>--- conflicted
+++ resolved
@@ -45,13 +45,8 @@
      */
     run(input, args) {
         const [index, truncateLen] = args;
-<<<<<<< HEAD
         return r.ASN1HEX.dump(input.replace(/\s/g, "").toLowerCase(), {
-            "ommitLongOctet": truncateLen
-=======
-        return r.ASN1HEX.dump(input.replace(/\s/g, ""), {
             "ommit_long_octet": truncateLen
->>>>>>> d5ffbbb1
         }, index);
     }
 
