import Dish from "./Dish.js";
import Recipe from "./Recipe.js";


/**
 * The main controller for CyberChef.
 *
 * @author n1474335 [n1474335@gmail.com]
 * @copyright Crown Copyright 2016
 * @license Apache-2.0
 *
 * @class
 */
const Chef = function() {
    this.dish = new Dish();
};


/**
 * Runs the recipe over the input.
 *
 * @param {string} inputText - The input data as a string
 * @param {Object[]} recipeConfig - The recipe configuration object
 * @param {Object} options - The options object storing various user choices
 * @param {boolean} options.attempHighlight - Whether or not to attempt highlighting
 * @param {number} progress - The position in the recipe to start from
 * @param {number} [step] - Whether to only execute one operation in the recipe
 *
 * @returns {Object} response
 * @returns {string} response.result - The output of the recipe
 * @returns {string} response.type - The data type of the result
 * @returns {number} response.progress - The position that we have got to in the recipe
 * @returns {number} response.options - The app options object (which may have been changed)
 * @returns {number} response.duration - The number of ms it took to execute the recipe
 * @returns {number} response.error - The error object thrown by a failed operation (false if no error)
*/
<<<<<<< HEAD
Chef.prototype.bake = function(inputText, recipeConfig, options, progress, step) {
    let startTime  = new Date().getTime(),
=======
Chef.prototype.bake = async function(inputText, recipeConfig, options, progress, step) {
    var startTime  = new Date().getTime(),
>>>>>>> 274e1139
        recipe     = new Recipe(recipeConfig),
        containsFc = recipe.containsFlowControl(),
        error      = false;

    // Reset attemptHighlight flag
    if (options.hasOwnProperty("attemptHighlight")) {
        options.attemptHighlight = true;
    }

    if (containsFc) options.attemptHighlight = false;

    // Clean up progress
    if (progress >= recipeConfig.length) {
        progress = 0;
    }

    if (step) {
        // Unset breakpoint on this step
        recipe.setBreakpoint(progress, false);
        // Set breakpoint on next step
        recipe.setBreakpoint(progress + 1, true);
    }

    // If stepping with flow control, we have to start from the beginning
    // but still want to skip all previous breakpoints
    if (progress > 0 && containsFc) {
        recipe.removeBreaksUpTo(progress);
        progress = 0;
    }

    // If starting from scratch, load data
    if (progress === 0) {
        this.dish.set(inputText, Dish.STRING);
    }

    try {
        progress = await recipe.execute(this.dish, progress);
    } catch (err) {
        // Return the error in the result so that everything else gets correctly updated
        // rather than throwing it here and losing state info.
        error = err;
        progress = err.progress;
    }

    return {
        result: this.dish.type === Dish.HTML ?
            this.dish.get(Dish.HTML) :
            this.dish.get(Dish.STRING),
        type: Dish.enumLookup(this.dish.type),
        progress: progress,
        options: options,
        duration: new Date().getTime() - startTime,
        error: error
    };
};


/**
 * When a browser tab is unfocused and the browser has to run lots of dynamic content in other tabs,
 * it swaps out the memory for that tab. If the CyberChef tab has been unfocused for more than a
 * minute, we run a silent bake which will force the browser to load and cache all the relevant
 * JavaScript code needed to do a real bake.
 *
 * This will stop baking taking a long time when the CyberChef browser tab has been unfocused for a
 * long time and the browser has swapped out all its memory.
 *
 * The output will not be modified (hence "silent" bake).
 *
 * This will only actually execute the recipe if auto-bake is enabled, otherwise it will just load
 * the recipe, ingredients and dish.
 *
 * @param {Object[]} recipeConfig - The recipe configuration object
 * @returns {number} The time it took to run the silent bake in milliseconds.
*/
Chef.prototype.silentBake = function(recipeConfig) {
    let startTime = new Date().getTime(),
        recipe    = new Recipe(recipeConfig),
        dish      = new Dish("", Dish.STRING);

    try {
        recipe.execute(dish);
    } catch (err) {
        // Suppress all errors
    }
    return new Date().getTime() - startTime;
};

export default Chef;<|MERGE_RESOLUTION|>--- conflicted
+++ resolved
@@ -34,13 +34,8 @@
  * @returns {number} response.duration - The number of ms it took to execute the recipe
  * @returns {number} response.error - The error object thrown by a failed operation (false if no error)
 */
-<<<<<<< HEAD
-Chef.prototype.bake = function(inputText, recipeConfig, options, progress, step) {
+Chef.prototype.bake = async function(inputText, recipeConfig, options, progress, step) {
     let startTime  = new Date().getTime(),
-=======
-Chef.prototype.bake = async function(inputText, recipeConfig, options, progress, step) {
-    var startTime  = new Date().getTime(),
->>>>>>> 274e1139
         recipe     = new Recipe(recipeConfig),
         containsFc = recipe.containsFlowControl(),
         error      = false;
