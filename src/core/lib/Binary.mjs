--- conflicted
+++ resolved
@@ -24,32 +24,26 @@
  *
  * // returns "00001010:00010100:00011110"
  * toBinary([10,20,30], "Colon");
- * 
+ *
  * // returns "1010:10100:11110"
  * toBinary([10,20,30], "Colon", 0);
  */
 export function toBinary(data, delim="Space", padding=8) {
-<<<<<<< HEAD
+    if (data === undefined || data === null)
+        throw new OperationError("Unable to convert to binary: Empty input data enocuntered");
+
     delim = Utils.charRep(delim);
     let output = "";
 
     if (data.length) { // array
         for (let i = 0; i < data.length; i++) {
-            output += data[i].toString(2).padStart(padding, "0") + delim;
+            output += data[i].toString(2).padStart(padding, "0");
+            if (i !== data.length - 1) output += delim;
         }
     } else if (typeof data === "number") { // Single value
         return data.toString(2).padStart(padding, "0");
     } else {
         return "";
-=======
-    if (!data) throw new OperationError("Empty input data enocuntered");
-
-    delim = Utils.charRep(delim);
-    let output = "";
-    for (let i = 0; i < data.length; i++) {
-        output += data[i].toString(2).padStart(padding, "0");
-        if (i !== data.length - 1) output += delim;
->>>>>>> ed542582
     }
     if (delim.length) {
         // Remove the delimiter from the end of the string.
