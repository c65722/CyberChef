/* eslint no-console: 0 */

/**
 * Test Runner
 *
 * For running the tests in the test register.
 *
 * @author tlwr [toby@toby.codes]
 * @author n1474335 [n1474335@gmail.com]
 * @copyright Crown Copyright 2017
 * @license Apache-2.0
 */
import "babel-polyfill";

import {
    setLongTestFailure,
    logTestReport,
} from "../lib/utils";

// Define global environment functions
global.ENVIRONMENT_IS_WORKER = function() {
    return typeof importScripts === "function";
};
global.ENVIRONMENT_IS_NODE = function() {
    return typeof process === "object" && typeof require === "function";
};
global.ENVIRONMENT_IS_WEB = function() {
    return typeof window === "object";
};

import TestRegister from "../lib/TestRegister";
import "./tests/BCD";
import "./tests/BSON";
import "./tests/Base58";
import "./tests/Base64";
import "./tests/Base62";
import "./tests/BitwiseOp";
import "./tests/ByteRepr";
import "./tests/CartesianProduct";
import "./tests/CharEnc";
import "./tests/Checksum";
import "./tests/Ciphers";
import "./tests/Code";
import "./tests/Comment";
import "./tests/Compress";
import "./tests/ConditionalJump";
import "./tests/Crypt";
import "./tests/CSV";
import "./tests/DateTime";
import "./tests/ExtractEmailAddresses";
import "./tests/Fork";
import "./tests/FromDecimal";
import "./tests/FromGeohash";
import "./tests/Hash";
import "./tests/HaversineDistance";
import "./tests/Hexdump";
import "./tests/Image";
import "./tests/Jump";
import "./tests/JSONBeautify";
import "./tests/JSONMinify";
import "./tests/JWTDecode";
import "./tests/JWTSign";
import "./tests/JWTVerify";
import "./tests/MS";
import "./tests/Magic";
import "./tests/MorseCode";
import "./tests/NetBIOS";
import "./tests/OTP";
import "./tests/PGP";
import "./tests/PHP";
import "./tests/ParseIPRange";
import "./tests/ParseQRCode";
import "./tests/PowerSet";
import "./tests/Regex";
import "./tests/Register";
import "./tests/RemoveDiacritics";
import "./tests/Rotate";
import "./tests/SeqUtils";
import "./tests/SetDifference";
import "./tests/SetIntersection";
import "./tests/SetUnion";
import "./tests/StrUtils";
import "./tests/SymmetricDifference";
import "./tests/TextEncodingBruteForce";
import "./tests/ToGeohash";
import "./tests/TranslateDateTimeFormat";
import "./tests/Magic";
import "./tests/ParseTLV";
import "./tests/Media";

// Cannot test operations that use the File type yet
//import "./tests/SplitColourChannels";

<<<<<<< HEAD

let allTestsPassing = true;
const testStatusCounts = {
    total: 0,
};


/**
 * Helper function to convert a status to an icon.
 *
 * @param {string} status
 * @returns {string}
 */
function statusToIcon(status) {
    const icons = {
        erroring: "🔥",
        failing: "❌",
        passing: "✔️️",
    };
    return icons[status] || "?";
}

=======
// import "./tests/nodeApi/nodeApi";
// import "./tests/nodeApi/ops";
>>>>>>> 9d674ce5

const testStatus = {
    allTestsPassing: true,
    counts: {
        total: 0,
    }
};

setLongTestFailure();

const logOpsTestReport = logTestReport.bind(null, testStatus);

TestRegister.runTests()
    .then(logOpsTestReport);
<|MERGE_RESOLUTION|>--- conflicted
+++ resolved
@@ -91,33 +91,8 @@
 // Cannot test operations that use the File type yet
 //import "./tests/SplitColourChannels";
 
-<<<<<<< HEAD
-
-let allTestsPassing = true;
-const testStatusCounts = {
-    total: 0,
-};
-
-
-/**
- * Helper function to convert a status to an icon.
- *
- * @param {string} status
- * @returns {string}
- */
-function statusToIcon(status) {
-    const icons = {
-        erroring: "🔥",
-        failing: "❌",
-        passing: "✔️️",
-    };
-    return icons[status] || "?";
-}
-
-=======
 // import "./tests/nodeApi/nodeApi";
 // import "./tests/nodeApi/ops";
->>>>>>> 9d674ce5
 
 const testStatus = {
     allTestsPassing: true,
