--- conflicted
+++ resolved
@@ -65,13 +65,8 @@
     module: {
         rules: [
             {
-<<<<<<< HEAD
                 test: /\.m?js$/,
-                exclude: /node_modules/,
-=======
-                test: /\.js$/,
                 exclude: /node_modules\/(?!jsesc)/,
->>>>>>> dcc28438
                 loader: "babel-loader?compact=false"
             },
             {
